--- conflicted
+++ resolved
@@ -53,11 +53,7 @@
             v = round(v, 4)
             return v.item() if isinstance(v, numpy.float64) else v
 
-<<<<<<< HEAD
-        scored_values = { k: round(statistics.mean(v), 4) for k,v in scored_values.items() }  
-=======
         scored_values = { k: to_float(statistics.mean(v)) for k,v in scored_values.items() }  
->>>>>>> ec0c273e
         sorted_scored_values = dict(sorted(scored_values.items(), key=lambda item: item[1], reverse=True))
         
         return sorted_scored_values