--- conflicted
+++ resolved
@@ -196,17 +196,10 @@
 
 
 def set_logging_config(
-<<<<<<< HEAD
-    logging_level:Union[str, LoggingLevel],
-    debug_include_modules:Optional[Union[str, List[str]]]=None,
-    debug_exclude_modules:Optional[Union[str, List[str]]]=None,
-    filename:Optional[str]=None
-=======
         logging_level: Union[str, LoggingLevel],
         debug_include_modules: Optional[Union[str, List[str]]] = None,
         debug_exclude_modules: Optional[Union[str, List[str]]] = None,
         filename: Optional[str] = None
->>>>>>> 20af140b
 ) -> None:
     """Sets the logging configuration for the application.
 
@@ -237,21 +230,12 @@
 
 
 def set_advanced_logging_config(
-<<<<<<< HEAD
-    logging_level:Union[str, LoggingLevel],
-    included_modules:Optional[Dict[LoggingLevel, Union[str, List[str]]]]=None,
-    excluded_modules:Optional[Dict[LoggingLevel, Union[str, List[str]]]]=None,
-    included_messages:Optional[Dict[LoggingLevel, Union[str, List[str]]]]=None,
-    excluded_messages:Optional[Dict[LoggingLevel, Union[str, List[str]]]]=None,
-    filename:Optional[str]=None
-=======
         logging_level: Union[str, LoggingLevel],
         included_modules: Optional[Dict[LoggingLevel, Union[str, List[str]]]] = None,
         excluded_modules: Optional[Dict[LoggingLevel, Union[str, List[str]]]] = None,
         included_messages: Optional[Dict[LoggingLevel, Union[str, List[str]]]] = None,
         excluded_messages: Optional[Dict[LoggingLevel, Union[str, List[str]]]] = None,
         filename: Optional[str] = None
->>>>>>> 20af140b
 ) -> None:
     """
     Configures advanced logging options to fine-tune logging behavior. Allows setting
@@ -291,19 +275,11 @@
     config['filters']['moduleFilter']['excluded_modules'].update(excluded_modules or dict())
     config['filters']['moduleFilter']['included_messages'].update(included_messages or dict())
     config['filters']['moduleFilter']['excluded_messages'].update(excluded_messages or dict())
-<<<<<<< HEAD
     
     if filename:
         config['handlers']['file_handler']['filename'] = filename
         config['loggers']['']['handlers'].append('file_handler')
     
-=======
-
-    if filename:
-        config['handlers']['file_handler']['filename'] = filename
-        config['loggers']['']['handlers'].append('file_handler')
-
->>>>>>> 20af140b
     logging.config.dictConfig(config)
 
 
