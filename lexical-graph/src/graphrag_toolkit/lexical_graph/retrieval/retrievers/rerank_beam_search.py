# Copyright Amazon.com, Inc. or its affiliates. All Rights Reserved.
# SPDX-License-Identifier: Apache-2.0

import logging
from queue import PriorityQueue
from typing import List, Dict, Set, Tuple, Optional, Any, Union, Type

from graphrag_toolkit.lexical_graph.metadata import FilterConfig
from graphrag_toolkit.lexical_graph.storage.graph import GraphStore
from graphrag_toolkit.lexical_graph.storage.vector import VectorStore
from graphrag_toolkit.lexical_graph.retrieval.utils.statement_utils import get_statements_query
from graphrag_toolkit.lexical_graph.retrieval.retrievers.semantic_guided_base_retriever import SemanticGuidedBaseRetriever
from graphrag_toolkit.lexical_graph.retrieval.post_processors import RerankerMixin

from llama_index.core.schema import NodeWithScore, QueryBundle, TextNode

logger = logging.getLogger(__name__)

class RerankingBeamGraphSearch(SemanticGuidedBaseRetriever):
    """
    RerankingBeamGraphSearch class leverages a reranking mechanism combined with beam search
    to perform graph-structured retrieval of statements. The search process is guided by
    semantic relevance through reranking layers.

    This class combines multiple retrieval strategies such as vector search, direct graph
    neighbors traversal, and reranking to fetch statements most relevant to a given query.
    The beam search explores graph paths to a limited depth, aiming to retrieve high-quality
    candidates for downstream processing. An intermediate caching system for retrieved
    statements and scores ensures improved performance across retrieval stages.

    Attributes:
        reranker (RerankerMixin): Reranking module that computes relevance scores between
            queries and statements.
        max_depth (int): Maximum depth of the beam search graph traversal.
        beam_width (int): Beam width determining the number of candidates explored at
            each depth during search.
        shared_nodes (Optional[List[NodeWithScore]]): Predefined shared nodes available for
            the current retriever to initialize. May be empty.
        score_cache (Dict[str, float]): Cache storing relevance scores previously computed
            by the reranker to optimize repeated queries.
        statement_cache (Dict[str, Dict]): Cache mapping statement IDs to their
            corresponding detailed metadata fetched from the graph store.
        initial_retrievers (List[SemanticGuidedBaseRetriever]): List of initial retrievers
            capable of providing starting statements for further reranking and beam searches.
    """
    def __init__(
        self,
        vector_store:VectorStore,
        graph_store:GraphStore,
        reranker:RerankerMixin,
        initial_retrievers:Optional[List[Union[SemanticGuidedBaseRetriever, Type[SemanticGuidedBaseRetriever]]]]=None,
        shared_nodes:Optional[List[NodeWithScore]] = None,
        max_depth:int=3,
        beam_width:int=10,
        filter_config:Optional[FilterConfig]=None,
        **kwargs: Any,
    ) -> None:
<<<<<<< HEAD
=======
        """
        Initializes an object that handles retrieval, graph navigation, and reranking
        with a beam search approach. It incorporates customization options such as initial
        retrievers, depth constraint for exploration, and beam width for limiting
        concurrent node evaluations. The class also supports shared nodes for result
        aggregation and caches scores and statements for efficiency.

        Args:
            vector_store: Underlying storage mechanism for vectorized representations
                used in approximate nearest neighbor searches.
            graph_store: Graph representation database that stores entities,
                relationships, or nodes with interconnections for navigation.
            reranker: Component responsible for ranking nodes or items based on
                customized scoring criteria.
            initial_retrievers: Optional sequence of retriever instances or types that
                guide the initial stage of the retrieval process before using the
                primary retriever. Each retriever in this list must accept vector_store,
                graph_store, and filter_config as construction parameters.
            shared_nodes: Optional sequence of nodes with scores that are used across
                multiple retrievals or beam searches as common input. Allows result
                propagation or consistency.
            max_depth: Maximum allowable depth for search or traversal within the graph.
                Deep graphs may be restricted to this depth limit for computational
                efficiency.
            beam_width: The maximum number of nodes retained after each iteration
                during the beam search; higher values expand search breadth at a cost
                to performance.
            filter_config: Optional configuration that defines the filtering or pruning
                criteria applied during retrieval, ranking, or navigation.
            **kwargs: Arbitrary additional keyword arguments, passed to base class
                initialization or specific retriever construction.

        """
>>>>>>> 20af140b
        super().__init__(vector_store, graph_store, filter_config, **kwargs)
        self.reranker = reranker 
        self.max_depth = max_depth
        self.beam_width = beam_width
        self.shared_nodes = shared_nodes
        self.score_cache = {}
        self.statement_cache = {} 

        # Initialize initial retrievers if provided
        self.initial_retrievers = []
        if initial_retrievers:
            for retriever in initial_retrievers:
                if isinstance(retriever, type):
                    self.initial_retrievers.append(
                        retriever(vector_store, graph_store, filter_config, **kwargs)
                    )
                else:
                    self.initial_retrievers.append(retriever)


    def get_statements(self, statement_ids: List[str]) -> Dict[str, Dict]:
        """
        Retrieves statements by their IDs, utilizing a cache for efficiency. If any of the provided
        IDs are not found in the cache, it fetches them from the graph store, updates the cache,
        and then returns all requested results.

        Args:
            statement_ids (List[str]): A list of statement IDs to fetch.

        Returns:
            Dict[str, Dict]: A dictionary mapping each statement ID to its corresponding statement
            data. The data is retrieved either from the local cache or by querying the graph store.
        """
        uncached_ids = [sid for sid in statement_ids if sid not in self.statement_cache]
        if uncached_ids:
            new_results = get_statements_query(self.graph_store, uncached_ids)
            for result in new_results:
                sid = result['result']['statement']['statementId']
                self.statement_cache[sid] = result['result']
        
        return {sid: self.statement_cache[sid] for sid in statement_ids}
        
    def get_neighbors(self, statement_id: str) -> List[str]:
        """
        Retrieves the neighbors of a given statement in the graph database. A neighbor is
        defined as a statement that is directly connected via shared entities acting
        as subjects or objects across facts and supported relationships.

        Args:
            statement_id (str): The unique identifier of the statement whose neighbors
                are to be retrieved.

        Returns:
            List[str]: A list of statement IDs representing the neighboring statements.

        """
        cypher = f"""
        MATCH (e:`__Entity__`)-[:`__SUBJECT__`|`__OBJECT__`]->(:`__Fact__`)-[:`__SUPPORTS__`]->(s:`__Statement__`)
        WHERE {self.graph_store.node_id('s.statementId')} = $statementId
        WITH s, COLLECT(DISTINCT e) AS entities
        UNWIND entities AS entity
        MATCH (entity)-[:`__SUBJECT__`|`__OBJECT__`]->(:`__Fact__`)-[:`__SUPPORTS__`]->(e_neighbors:`__Statement__`)
        RETURN DISTINCT {self.graph_store.node_id('e_neighbors.statementId')} as statementId
        """
        
        neighbors = self.graph_store.execute_query(
            cypher, 
            {'statementId': statement_id}
        )
        return [n['statementId'] for n in neighbors]
    
    def rerank_statements(
        self,
        query: str,
        statement_ids: List[str],
        statement_texts: Dict[str, str]
    ) -> List[Tuple[float, str]]:
        """
        Rerank statements based on the relevance scores generated by a reranker.

        This method takes a query, a list of statement IDs, and a dictionary mapping
        statement IDs to statement texts. For statements not yet cached, it computes
        relevance scores using the reranker component, caches the scores, and then
        returns the statement IDs paired with their scores, sorted in descending
        order of relevance.

        Args:
            query (str): The query string for which the statements need to be reranked.
            statement_ids (List[str]): A list of unique IDs corresponding to the
                statements to be evaluated.
            statement_texts (Dict[str, str]): A dictionary mapping each statement ID
                to its associated text.

        Returns:
            List[Tuple[float, str]]: A list of tuples where each tuple contains the
                score (float) and the statement ID (str), sorted in descending order
                based on the scores.
        """
        uncached_statements = [statement_texts[sid] for sid in statement_ids if statement_texts[sid] not in self.score_cache]
        
        if uncached_statements:
            pairs = [
                (query, statement_text)
                for statement_text in uncached_statements
            ]

            scores = self.reranker.rerank_pairs(
                pairs=pairs,
                batch_size=self.reranker.batch_size*2
            )

            for statement_text, score in zip(uncached_statements, scores):
                self.score_cache[statement_text] = score
            
        scored_pairs = []
        for sid in statement_ids:
            score = self.score_cache[statement_texts[sid]]
            scored_pairs.append(
                (score, sid)
            )

        scored_pairs.sort(reverse=True)
        return scored_pairs

    def beam_search(
        self, 
        query_bundle: QueryBundle,
        start_statement_ids: List[str]
    ) -> List[Tuple[str, List[str]]]:
        """
        Executes a beam search algorithm using a priority queue to explore a network of statements,
        starting from provided initial statement IDs. The method scores and prioritizes paths
        according to a reranker function and keeps track of visited nodes to avoid revisits.
        Results consist of statement IDs and their respective paths.

        Args:
            query_bundle (QueryBundle): A bundle containing query details such as the query string.
            start_statement_ids (List[str]): A list of IDs representing the starting points
                for the beam search.

        Returns:
            List[Tuple[str, List[str]]]: A list of tuples, where each tuple consists of a
                statement ID and the path taken to reach it.
        """
        visited: Set[str] = set()
        results: List[Tuple[str, List[str]]] = []
        queue: PriorityQueue = PriorityQueue()

        # Get texts for all start statements
        start_statements = self.get_statements(start_statement_ids)
        statement_texts = {
            sid: statement['statement']['value']
            for sid, statement in start_statements.items()
        }

        # Score initial statements using reranker
        start_scores = self.rerank_statements(
            query_bundle.query_str,
            start_statement_ids,
            statement_texts
        )

        # Initialize queue with start statements
        for score, statement_id in start_scores:
            queue.put((-score, 0, statement_id, [statement_id]))

        while not queue.empty() and len(results) < self.beam_width:
            neg_score, depth, current_id, path = queue.get()

            if current_id in visited:
                continue

            visited.add(current_id)
            results.append((current_id, path))

            if depth < self.max_depth:
                # Get and score neighbors
                neighbor_ids = self.get_neighbors(current_id)
                if neighbor_ids:
                    # Get texts for neighbors
                    neighbor_statements = self.get_statements(neighbor_ids)
                    neighbor_texts = {
                        sid: str(statement['statement']['value']+'\n'+statement['statement']['details'])
                        for sid, statement in neighbor_statements.items()
                    }

                    # Score neighbors using reranker
                    scored_neighbors = self.rerank_statements(
                        query_bundle.query_str,
                        neighbor_ids,
                        neighbor_texts
                    )

                    # Add top-k neighbors to queue
                    for score, neighbor_id in scored_neighbors[:self.beam_width]:
                        if neighbor_id not in visited:
                            new_path = path + [neighbor_id]
                            queue.put((-score, depth + 1, neighbor_id, new_path))

        return results
    
    def _retrieve(self, query_bundle: QueryBundle) -> List[NodeWithScore]:
<<<<<<< HEAD
        """Retrieve statements using beam search."""
=======
        """
        Retrieves a list of nodes based on the given query bundle using a combination
        of shared nodes, initial retrievers, and beam search techniques. The retrieval
        process utilizes metadata and cached information to generate a ranked list of
        potential matches. The retrieved nodes are sorted by their scores in descending
        order before returning.

        Args:
            query_bundle (QueryBundle): Contains the query data required for retrieval.

        Returns:
            List[NodeWithScore]: A list of nodes with associated scores, representing
            relevant matches for the query.

        Raises:
            None
        """
>>>>>>> 20af140b
 
        # Get initial nodes (either shared or from initial retrievers)
        initial_statement_ids = set()
        
        if self.shared_nodes is not None:
            # Use shared nodes if available
            for node in self.shared_nodes:
                initial_statement_ids.add(
                    node.node.metadata['statement']['statementId']
                )
        elif self.initial_retrievers:
            # Get nodes from initial retrievers
            for retriever in self.initial_retrievers:
                nodes = retriever.retrieve(query_bundle)
                for node in nodes:
                    initial_statement_ids.add(
                        node.node.metadata['statement']['statementId']
                    )
        else:
            # Fallback to vector similarity if no initial nodes
            results = self.vector_store.get_index('statement').top_k(
                query_bundle,
                top_k=self.beam_width * 2,
                filter_config=self.filter_config
            )
            initial_statement_ids = {
                r['statement']['statementId'] for r in results
            }

        if not initial_statement_ids:
            logger.warning("No initial statements found for the query.")
            return []
<<<<<<< HEAD

        # Perform beam search
        beam_results = self.beam_search(
            query_bundle,
            list(initial_statement_ids)
        )

        # Collect all new statement IDs from beam search
        new_statement_ids = [
            statement_id for statement_id, _ in beam_results
            if statement_id not in initial_statement_ids
        ]

        if not new_statement_ids:
            logger.info("Beam search did not find any new statements.")
            return []

=======

        # Perform beam search
        beam_results = self.beam_search(
            query_bundle,
            list(initial_statement_ids)
        )

        # Collect all new statement IDs from beam search
        new_statement_ids = [
            statement_id for statement_id, _ in beam_results
            if statement_id not in initial_statement_ids
        ]

        if not new_statement_ids:
            logger.info("Beam search did not find any new statements.")
            return []

>>>>>>> 20af140b
        # Create nodes from results
        nodes = []
        statement_to_path = {
            statement_id: path 
            for statement_id, path in beam_results 
            if statement_id not in initial_statement_ids
        }
        
        for statement_id, path in statement_to_path.items():
            statement_data = self.statement_cache.get(statement_id)
            if statement_data:
                node = TextNode(
                    text=statement_data['statement']['value'],
                    metadata={
                        'statement': statement_data['statement'],
                        'chunk': statement_data['chunk'],
                        'source': statement_data['source'],
                        'search_type': 'beam_search',
                        'depth': len(path),
                        'path': path
                    }
                )
                score = self.score_cache.get(statement_data['statement']['value'], 0.0)
                nodes.append(NodeWithScore(node=node, score=score))
            else:
                logger.warning(f"Statement data not found in cache for ID: {statement_id}")

        nodes.sort(key=lambda x: x.score or 0.0, reverse=True)

        logger.info(f"Retrieved {len(nodes)} new nodes through beam search.")
        return nodes<|MERGE_RESOLUTION|>--- conflicted
+++ resolved
@@ -55,8 +55,6 @@
         filter_config:Optional[FilterConfig]=None,
         **kwargs: Any,
     ) -> None:
-<<<<<<< HEAD
-=======
         """
         Initializes an object that handles retrieval, graph navigation, and reranking
         with a beam search approach. It incorporates customization options such as initial
@@ -90,7 +88,6 @@
                 initialization or specific retriever construction.
 
         """
->>>>>>> 20af140b
         super().__init__(vector_store, graph_store, filter_config, **kwargs)
         self.reranker = reranker 
         self.max_depth = max_depth
@@ -293,9 +290,6 @@
         return results
     
     def _retrieve(self, query_bundle: QueryBundle) -> List[NodeWithScore]:
-<<<<<<< HEAD
-        """Retrieve statements using beam search."""
-=======
         """
         Retrieves a list of nodes based on the given query bundle using a combination
         of shared nodes, initial retrievers, and beam search techniques. The retrieval
@@ -313,7 +307,6 @@
         Raises:
             None
         """
->>>>>>> 20af140b
  
         # Get initial nodes (either shared or from initial retrievers)
         initial_statement_ids = set()
@@ -346,7 +339,6 @@
         if not initial_statement_ids:
             logger.warning("No initial statements found for the query.")
             return []
-<<<<<<< HEAD
 
         # Perform beam search
         beam_results = self.beam_search(
@@ -364,25 +356,6 @@
             logger.info("Beam search did not find any new statements.")
             return []
 
-=======
-
-        # Perform beam search
-        beam_results = self.beam_search(
-            query_bundle,
-            list(initial_statement_ids)
-        )
-
-        # Collect all new statement IDs from beam search
-        new_statement_ids = [
-            statement_id for statement_id, _ in beam_results
-            if statement_id not in initial_statement_ids
-        ]
-
-        if not new_statement_ids:
-            logger.info("Beam search did not find any new statements.")
-            return []
-
->>>>>>> 20af140b
         # Create nodes from results
         nodes = []
         statement_to_path = {
