--- conflicted
+++ resolved
@@ -89,9 +89,6 @@
         if not self.entity_contexts:
             logger.warning(f'No entity ids available for entity based search')
 
-<<<<<<< HEAD
-        return [entity_context.entities[0].entity.entityId for entity_context in self.entity_contexts.contexts] 
-=======
         entity_ids = [
             entity.entity.entityId 
             for entity_context in self.entity_contexts.contexts
@@ -99,7 +96,6 @@
         ]
 
         return list(set(entity_ids)) 
->>>>>>> db000f40
     
     def _for_each_disjoint(self, values:List[Any], others:Optional[List[Any]]=None) -> Generator[Tuple[Any, List[Any]], None, None]:
         """
