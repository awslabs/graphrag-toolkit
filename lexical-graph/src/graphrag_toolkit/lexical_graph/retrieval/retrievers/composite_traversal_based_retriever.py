# Copyright Amazon.com, Inc. or its affiliates. All Rights Reserved.
# SPDX-License-Identifier: Apache-2.0

import logging
import math
import concurrent.futures
from dataclasses import dataclass
from itertools import repeat
from typing import List, Type, Optional, Union, Iterator, cast

from graphrag_toolkit.lexical_graph.metadata import FilterConfig
from graphrag_toolkit.lexical_graph.storage.graph import GraphStore
from graphrag_toolkit.lexical_graph.storage.vector.vector_store import VectorStore
from graphrag_toolkit.lexical_graph.retrieval.retrievers.traversal_based_base_retriever import TraversalBasedBaseRetriever
from graphrag_toolkit.lexical_graph.retrieval.utils.query_decomposition import QueryDecomposition
from graphrag_toolkit.lexical_graph.retrieval.retrievers.entity_context_search import EntityContextSearch
from graphrag_toolkit.lexical_graph.retrieval.retrievers.chunk_based_search import ChunkBasedSearch
from graphrag_toolkit.lexical_graph.retrieval.retrievers.keyword_entity_search import KeywordEntitySearch
from graphrag_toolkit.lexical_graph.retrieval.model import SearchResultCollection, SearchResult, ScoredEntity, Entity

from llama_index.core.schema import QueryBundle, NodeWithScore

logger = logging.getLogger(__name__)

TraversalBasedRetrieverType = Union[TraversalBasedBaseRetriever, Type[TraversalBasedBaseRetriever]]

@dataclass
class WeightedTraversalBasedRetriever:
    """
    A retriever class that assigns a weight to a traversal-based retriever.

    This class is used to assign a specific weight to a `TraversalBasedRetrieverType` instance.
    It is helpful when combining multiple retrievers with varied importance levels.
    The `weight` attribute enables flexible scoring adjustments for a retriever's results.

    Attributes:
        retriever (TraversalBasedRetrieverType): An instance of the retrieval mechanism
            that operates based on traversal logic.
        weight (float): A multiplier to adjust the significance of the retriever's
            results. Defaults to 1.0.
    """
    retriever:TraversalBasedRetrieverType
    weight:float=1.0

DEFAULT_TRAVERSAL_BASED_RETRIEVERS = [
    WeightedTraversalBasedRetriever(retriever=ChunkBasedSearch, weight=0.2), 
    WeightedTraversalBasedRetriever(retriever=EntityContextSearch, weight=1.0)
]

WeightedTraversalBasedRetrieverType = Union[WeightedTraversalBasedRetriever, TraversalBasedBaseRetriever, Type[TraversalBasedBaseRetriever]]

class CompositeTraversalBasedRetriever(TraversalBasedBaseRetriever):
    """
    Handles composite traversal-based retrieval with decomposition and weighting of sub-retrievers.

    This class is a specialized retriever that integrates multiple weighted traversal-based retrievers.
    It allows for query decomposition into subqueries and combines the results from different retrieval
    strategies, providing a unified search result. It supports advanced configurations such as
    graph-based and vector-based retrieval integrations. The retrieval process leverages the
    functionality of `TraversalBasedBaseRetriever` while enabling dynamic interaction with sub-retrievers
    and query decomposition mechanisms.

    Attributes:
        query_decomposition (QueryDecomposition): Mechanism for decomposing queries into subqueries.
        weighted_retrievers (List[WeightedTraversalBasedRetrieverType]): A list of retrievers with
            associated weights for weighted retrievals.
    """
    def __init__(self, 
                 graph_store:GraphStore, 
                 vector_store:VectorStore,
                 retrievers:Optional[List[WeightedTraversalBasedRetrieverType]]=None,
                 query_decomposition:Optional[QueryDecomposition]=None,
                 filter_config:FilterConfig=None,
<<<<<<< HEAD
                 **kwargs): 

=======
                 **kwargs):
        """
        Initializes an instance of a class that manages graph and vector stores, combines them
        with optional retrievers, a query decomposition mechanism, and a filter configuration.
        This class is designed to perform tasks involving traversal across a graph-like structure
        with weighted retrievers as well as facilitate query decomposition for enhanced search
        capabilities. Additional configurations can be set via keyword arguments.

        Args:
            graph_store: The storage mechanism for managing a graph-like data structure.
            vector_store: The storage mechanism for managing vectorized representations of the data.
            retrievers: A list of retrievers that work based on traversal in the graph, optionally
                weighted to prioritize certain paths or retrievers. Defaults to a predefined list
                of retrievers if not provided.
            query_decomposition: An optional query decomposition tool for breaking down complex
                queries into subqueries. Defaults to a new instance of `QueryDecomposition`
                initialized with `max_subqueries` value from `args` if not provided.
            filter_config: Configuration object for filtering results based on specific criteria.
            **kwargs: Additional keyword arguments to configure other settings or behavior.
        """
>>>>>>> 20af140b
        super().__init__(
            graph_store=graph_store, 
            vector_store=vector_store,
            filter_config=filter_config,
            **kwargs
        )

        self.query_decomposition = query_decomposition or QueryDecomposition(max_subqueries=self.args.max_subqueries)
        self.weighted_retrievers:List[WeightedTraversalBasedRetrieverType] = retrievers or DEFAULT_TRAVERSAL_BASED_RETRIEVERS

    def get_start_node_ids(self, query_bundle: QueryBundle) -> List[str]:
        """
        Gets the starting node IDs for a given query.

        This function computes and returns the initial set of node
        identifiers that are relevant for the input query. The
        computation is based on the query details encapsulated
        within the `QueryBundle` object.

        Args:
            query_bundle: Contains the details of the query against
                which the starting node IDs are to be determined.

        Returns:
            List[str]: A list of node IDs representing the starting
            points for the query.
        """
        return []
    
    def _get_search_results_for_query(self, query_bundle: QueryBundle) -> SearchResultCollection:
<<<<<<< HEAD

=======
        """
        Generates a collection of search results based on a given query bundle, utilizing
        various retrievers and employing weighted retriever configurations to process the
        query. This method coordinates multiple stages, including entity extraction,
        retriever configuration, and parallel query execution, to aggregate and return
        relevant search results and associated entities.

        Args:
            query_bundle (QueryBundle): The input query bundle containing the query to
                process, along with any additional contextual parameters required during
                retrieval.

        Returns:
            SearchResultCollection: A collection of search results along with the entities
            extracted from the query input. The results include relevant search matches
            processed by the configured retrievers.
        """
>>>>>>> 20af140b
        def weighted_arg(v, weight, factor):
            """
            Represents a retrieval mechanism that relies on traversals across various components
            within a query or document-based system. This class extends the functionality
            provided by TraversalBasedBaseRetriever and customizes the search result retrieval
            process by implementing a specific query evaluation mechanism.

            Methods:
                _get_search_results_for_query: Retrieves search results for a given query
                                               bundle based on a customized scoring and
                                               weighted approach.

            """
            multiplier = min(1, weight * factor)
            return  math.ceil(v * multiplier)

        retrievers = []

        # get entities
        keyword_entity_search = KeywordEntitySearch(
            graph_store=self.graph_store, 
            max_keywords=self.args.max_keywords,
            expand_entities=self.args.expand_entities,
            filter_config=self.filter_config
        )

        entity_search_results = keyword_entity_search.retrieve(query_bundle)

        entities = [
            ScoredEntity(
                entity=Entity.model_validate_json(entity_search_result.text), 
                score=entity_search_result.score
            )
            for entity_search_result in entity_search_results
        ]

        for wr in self.weighted_retrievers:
            
            if not isinstance(wr, WeightedTraversalBasedRetriever):
                wr = WeightedTraversalBasedRetriever(retriever=wr, weight=1.0)
            
            sub_args = self.args.to_dict()

            sub_args['intermediate_limit'] = weighted_arg(self.args.intermediate_limit, wr.weight, 2)
            sub_args['limit_per_query'] = weighted_arg(self.args.query_limit, wr.weight, 1)

            retriever = (wr.retriever if isinstance(wr.retriever, TraversalBasedBaseRetriever) 
                         else wr.retriever(
                            self.graph_store, 
                            self.vector_store,
                            processors=[
                                # No processing - just raw results
                            ],
                            formatting_processors=[
                                # No processing - just raw results
                            ],
                            entities=entities,
                            filter_config=self.filter_config,
                            **sub_args
                        ))

            retrievers.append(retriever)

        search_results = []

        with concurrent.futures.ThreadPoolExecutor(max_workers=self.args.num_workers) as executor:
            scored_node_batches: Iterator[List[NodeWithScore]] = executor.map(
                lambda r, query: r.retrieve(query),
                retrievers,
                repeat(query_bundle)
            )
            scored_nodes = sum(scored_node_batches, start=cast(List[NodeWithScore], []))
            search_results = [SearchResult.model_validate_json(scored_node.node.text) for scored_node in scored_nodes]
        
        return SearchResultCollection(results=search_results, entities=entities)
            
    
    def do_graph_search(self, query_bundle: QueryBundle, start_node_ids:List[str]) -> SearchResultCollection:
        """
        Performs a graph search based on the provided query and starting nodes. The function involves
        decomposing queries into subqueries if required and parallel processing those subqueries. The
        search results and entities are aggregated and returned as a single collection.

        Args:
            query_bundle (QueryBundle): The query to execute in the graph search.
            start_node_ids (List[str]): A list of IDs representing the starting nodes for the search.

        Returns:
            SearchResultCollection: An object containing the aggregated search results and entities.
        """
        search_results = SearchResultCollection()

        subqueries = (self.query_decomposition.decompose_query(query_bundle) 
            if self.args.derive_subqueries 
            else [query_bundle]
        )

        with concurrent.futures.ThreadPoolExecutor(max_workers=len(subqueries)) as p:
            task_results = list(p.map(self._get_search_results_for_query, subqueries))

        for task_result in task_results:
            for search_result in task_result.results:
                search_results.add_search_result(search_result) 
            for entity in task_result.entities:
                search_results.add_entity(entity)
        
        return search_results
        <|MERGE_RESOLUTION|>--- conflicted
+++ resolved
@@ -71,10 +71,6 @@
                  retrievers:Optional[List[WeightedTraversalBasedRetrieverType]]=None,
                  query_decomposition:Optional[QueryDecomposition]=None,
                  filter_config:FilterConfig=None,
-<<<<<<< HEAD
-                 **kwargs): 
-
-=======
                  **kwargs):
         """
         Initializes an instance of a class that manages graph and vector stores, combines them
@@ -95,7 +91,6 @@
             filter_config: Configuration object for filtering results based on specific criteria.
             **kwargs: Additional keyword arguments to configure other settings or behavior.
         """
->>>>>>> 20af140b
         super().__init__(
             graph_store=graph_store, 
             vector_store=vector_store,
@@ -126,9 +121,6 @@
         return []
     
     def _get_search_results_for_query(self, query_bundle: QueryBundle) -> SearchResultCollection:
-<<<<<<< HEAD
-
-=======
         """
         Generates a collection of search results based on a given query bundle, utilizing
         various retrievers and employing weighted retriever configurations to process the
@@ -146,7 +138,6 @@
             extracted from the query input. The results include relevant search matches
             processed by the configured retrievers.
         """
->>>>>>> 20af140b
         def weighted_arg(v, weight, factor):
             """
             Represents a retrieval mechanism that relies on traversals across various components
