--- conflicted
+++ resolved
@@ -120,11 +120,7 @@
         end = time.time()
         duration_ms = (end-start) * 1000
 
-<<<<<<< HEAD
         logger.debug(f'start_node_ids: [index: {self.vector_type}, ids: {start_node_ids}] ({duration_ms:.2f}ms)')
-=======
-        logger.debug(f'start_node_ids: [{self.index_name}] {start_node_ids} ({duration_ms:.2f}ms)')
->>>>>>> 7f62e6c9
         
         return start_node_ids
 
