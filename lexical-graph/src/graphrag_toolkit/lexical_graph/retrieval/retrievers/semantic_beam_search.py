--- conflicted
+++ resolved
@@ -44,8 +44,6 @@
         filter_config:Optional[FilterConfig]=None,
         **kwargs: Any,
     ) -> None:
-<<<<<<< HEAD
-=======
         """
         Initializes a class that manages the connection between a vector store, a graph store, and
         an optional embedding cache, allowing complex data structure processing through specific
@@ -68,7 +66,6 @@
                 operations performed within the system.
             **kwargs: Additional keyword arguments passed to the superclass initializer.
         """
->>>>>>> 20af140b
         super().__init__(vector_store, graph_store, filter_config, **kwargs)
         self.embedding_cache = embedding_cache
         self.max_depth = max_depth
@@ -174,9 +171,6 @@
         return results
 
     def _retrieve(self, query_bundle: QueryBundle) -> List[NodeWithScore]:
-<<<<<<< HEAD
-
-=======
         """
         Retrieves nodes relevant to a query by performing an initial extraction of
         statement IDs either from shared nodes or through a fallback vector similarity
@@ -192,7 +186,6 @@
                 nodes corresponding to the retrieved statements, along with their
                 associated scores.
         """
->>>>>>> 20af140b
         # 1. Get initial nodes (either shared or fallback)
         initial_statement_ids = []
         if self.shared_nodes:
