--- conflicted
+++ resolved
@@ -3,7 +3,6 @@
 
 import logging
 import time
-import threading
 from typing import List, Dict
 from dateutil.parser import parse
 
@@ -53,8 +52,6 @@
         self.reranking_model = reranking_model or GraphRAGConfig.reranking_model
         super().__init__(args, filter_config)
         self.reranking_source_metadata_fn = self.args.reranking_source_metadata_fn or default_reranking_source_metadata_fn
-        self.reranker_lock = threading.Lock()
-
 
     def _score_values_with_tfidf(self, values:List[str], query:QueryBundle, entity_contexts:EntityContexts):
         """
@@ -124,19 +121,6 @@
             else QueryBundle(query_str=f'{query.query_str} (keywords: {extras})')
         )
 
-<<<<<<< HEAD
-        with self.reranker_lock:
-
-            reranker = SentenceReranker(model=self.reranking_model, top_n=self.args.max_statements or len(values))
-
-            reranked_values = reranker.postprocess_nodes(
-                [
-                    NodeWithScore(node=TextNode(text=value), score=0.0)
-                    for value in values
-                ],
-                rank_query
-            )
-=======
         reranker = SentenceReranker(model=self.reranking_model, top_n=self.args.max_statements or len(values))
 
         reranked_values = reranker.postprocess_nodes(
@@ -146,7 +130,6 @@
             ],
             rank_query
         )
->>>>>>> db000f40
 
         return {
             reranked_value.text : reranked_value.score
