--- conflicted
+++ resolved
@@ -1,6 +1,7 @@
 # Copyright Amazon.com, Inc. or its affiliates. All Rights Reserved.
 # SPDX-License-Identifier: Apache-2.0
 import logging
+import concurrent.futures
 from typing import List, Optional
 
 from graphrag_toolkit.lexical_graph.config import GraphRAGConfig
@@ -8,6 +9,7 @@
 from graphrag_toolkit.lexical_graph.metadata import FilterConfig
 from graphrag_toolkit.lexical_graph.storage.graph import GraphStore
 from graphrag_toolkit.lexical_graph.storage.vector import VectorStore
+from graphrag_toolkit.lexical_graph.storage.vector import DummyVectorIndex
 from graphrag_toolkit.lexical_graph.storage.graph.graph_utils import node_result
 from graphrag_toolkit.lexical_graph.retrieval.model import ScoredEntity
 from graphrag_toolkit.lexical_graph.retrieval.utils.vector_utils import get_diverse_vss_elements
@@ -20,11 +22,7 @@
 logger = logging.getLogger(__name__)
 
 IDENTIFY_RELEVANT_ENTITIES_PROMPT = '''
-<<<<<<< HEAD
 You are an expert AI assistant specialising in knowledge graphs. Given a user-supplied question and a piece of context, your task is to identify up to {num_keywords} of the most relevant keywords from the context. Return them, most relevant first. You do not have to return the maximum number of keywords; you can return fewer. 
-=======
-You are an expert AI assistant specialising in knowledge graphs. Below is a user-supplied question and a list of entities, and the context in which those entities appear. Given the question and the context, your task is to identify up to {num_entities} of the most relevant entities from the list. Return them, most relevant first. You do not have to return the maximum number of entities; you can return fewer. 
->>>>>>> bc4dc563
 
 <question>
 {question}
@@ -52,47 +50,98 @@
         self.graph_store = graph_store
         self.vector_store = vector_store
         self.filter_config = filter_config
+        self.vector_type = 'topic' if not isinstance(vector_store.get_index('topic'), DummyVectorIndex) else 'chunk'
        
         self.llm = llm if llm and isinstance(llm, LLMCache) else LLMCache(
             llm=llm or GraphRAGConfig.extraction_llm,
             enable_cache=GraphRAGConfig.enable_cache
         )
 
-    def _get_chunk_ids(self, query_bundle:QueryBundle) -> List[str]:
+    def _get_node_ids(self, query_bundle:QueryBundle) -> List[str]:
 
-        vss_results = get_diverse_vss_elements('chunk', query_bundle, self.vector_store, 5, 3, self.filter_config)
+        index_name = self.vector_type
+        id_name = f'{index_name}Id'
+
+        vss_results = get_diverse_vss_elements(index_name, query_bundle, self.vector_store, 5, 3, self.filter_config)
         
-        chunk_ids = [result['chunk']['chunkId'] for result in vss_results]
+        node_ids = [result[index_name][id_name] for result in vss_results]
 
-        logger.debug(f'chunk_ids: {chunk_ids}')
+        logger.debug(f'node_ids: [index: {index_name}, ids: {node_ids}]')
 
-        return chunk_ids
+        return node_ids
     
-    def _get_chunk_content(self, chunk_ids:List[str]) -> List[str]:
+    def _get_chunk_content(self, node_ids:List[str]) -> List[str]:
+        
         cypher = f"""
         // get chunk content
         MATCH (c:`__Chunk__`)
-        WHERE {self.graph_store.node_id("c.chunkId")} in $chunkIds
+        WHERE {self.graph_store.node_id("c.chunkId")} in $nodeIds
         RETURN c.value AS content
         """
 
         parameters = {
-            'chunkIds': chunk_ids
+            'nodeIds': node_ids
         }
 
         results = self.graph_store.execute_query(cypher, parameters)
 
-        chunk_content = [result['content'] for result in results]
+        content = [result['content'] for result in results]
 
-        return chunk_content
+        return content
+    
+    def _get_topic_content(self, node_ids:List[str]) -> List[str]:
+
+        content = []
+
+        def get_statements_for_topic(topic_id):
+            
+            cypher = f"""
+            // get topic content
+            MATCH (t:`__Topic__`)<-[:`__BELONGS_TO__`]-(s)<-[r:`__SUPPORTS__`]-()
+            WHERE {self.graph_store.node_id("t.topicId")} = $topicId
+            WITH s, count(r) AS score ORDER BY score DESC
+            RETURN s.value AS statement LIMIT $statementLimit
+            """
+
+            parameters = {
+                'topicId': topic_id,
+                'statementLimit': self.args.intermediate_limit
+            }
+
+            results = self.graph_store.execute_query(cypher, parameters)
+
+            return ' '.join(r['statement'] for r in results)
+
         
+        with concurrent.futures.ThreadPoolExecutor(max_workers=self.args.num_workers) as executor:
+
+            futures = [
+                executor.submit(get_statements_for_topic, node_id)
+                for node_id in node_ids
+            ]
+            
+            executor.shutdown()
+
+            for future in futures:
+                for result in future.result():
+                    content.append(result)
+        
+        return content
+    
+    def _get_content(self, node_ids:List[str]) -> List[str]:
+
+        if self.vector_type == 'topic':
+            return self._get_topic_content(node_ids)
+        else:
+            return self._get_chunk_content(node_ids)
+    
  
-    def _get_keywords_from_content(self, query:str, chunk_content:List[str]) -> List[str]:
+    def _get_keywords_from_content(self, query:str, content:List[str]) -> List[str]:
 
         response = self.llm.predict(
             PromptTemplate(template=IDENTIFY_RELEVANT_ENTITIES_PROMPT),
             question=query,
-            context='\n\n'.join(chunk_content),
+            context='\n\n'.join(content),
             num_keywords=self.args.max_keywords
         )
 
@@ -104,8 +153,8 @@
 
     def _get_keywords(self, query_bundle:QueryBundle) -> List[str]:
         
-        chunk_ids =self._get_chunk_ids(query_bundle)
-        chunk_content = self._get_chunk_content(chunk_ids)
-        keywords = self._get_keywords_from_content(query_bundle.query_str, chunk_content)
+        node_ids =self._get_node_ids(query_bundle)
+        content = self._get_content(node_ids)
+        keywords = self._get_keywords_from_content(query_bundle.query_str, content)
         
         return keywords