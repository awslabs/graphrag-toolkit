# Copyright Amazon.com, Inc. or its affiliates. All Rights Reserved.
# SPDX-License-Identifier: Apache-2.0

import logging
import abc

from typing import Sequence, Any, List, Dict, Optional
from llama_index.core.schema import QueryBundle, BaseNode
from llama_index.core.bridge.pydantic import BaseModel, Field, field_validator
from llama_index.core.vector_stores.types import MetadataFilters

from graphrag_toolkit.lexical_graph.metadata import FilterConfig
from graphrag_toolkit.lexical_graph import EmbeddingType, TenantId
from graphrag_toolkit.lexical_graph.storage.constants import ALL_EMBEDDING_INDEXES


logger = logging.getLogger(__name__)

def to_embedded_query(query_bundle:QueryBundle, embed_model:EmbeddingType) -> QueryBundle:
    """
    Converts a query bundle into an embedded query if not already embedded.

    This function takes a query bundle and an embedding model as input. It checks
    if the query bundle already contains an embedding. If the embedding is missing,
    it computes the embedding using the provided embedding model and updates the
    query bundle accordingly. Finally, it returns the embedded query bundle.

    Args:
        query_bundle (QueryBundle): The query bundle to be converted into an
            embedded query. It may or may not already contain an embedding.
        embed_model (EmbeddingType): The embedding model used to compute the
            embeddings for the given query bundle.

    Returns:
        QueryBundle: The input query bundle with the embedding attached. If the
            embedding already existed, the original query bundle is returned.
    """
    if query_bundle.embedding:
        return query_bundle
    
    query_bundle.embedding = (
        embed_model.get_agg_embedding_from_queries(
            query_bundle.embedding_strs
        )
    ) 
    return query_bundle   

class VectorIndex(BaseModel):
    """Represents a vector-based index for storing and retrieving embeddings.

    This class serves as a base model for managing vector-based indexes used for
    storing and querying embeddings. It provides a framework for ensuring the correctness
    of the index name, managing tenant-specific index names, and defining abstract
    methods for functionality such as adding embeddings, retrieving the top-k results,
    and accessing embeddings by IDs. Intended to be subclassed to implement specific
    indexing behavior.

    Attributes:
        index_name (str): The name of the index to be used.
        tenant_id (TenantId): Specifies the tenant information, with a default value
        generated using the TenantId default factory.
        writeable (bool): A flag indicating if the index is in writable mode. Defaults to True.
    """
    index_name: str
    tenant_id:TenantId = Field(default_factory=lambda: TenantId())
    writeable:bool = True

    @field_validator('index_name')
    def validate_option(cls, v):
        """
        Validates the 'index_name' field to ensure it matches one of the allowed values
        defined in 'ALL_EMBEDDING_INDEXES'. This validation method is used to guarantee
        that the input for 'index_name' is appropriate for its intended use. If the value
        is invalid, an exception is raised to prevent incorrect configurations.

        Args:
            v: The value of the 'index_name' field to be validated.

        Returns:
            The validated value of 'index_name' if it is valid.

        Raises:
            ValueError: If 'v' is not one of the predefined options in 'ALL_EMBEDDING_INDEXES'.
        """
        if v not in ALL_EMBEDDING_INDEXES:
            raise ValueError(f'Invalid index_name: must be one of {ALL_EMBEDDING_INDEXES}')
        return v
    
    def underlying_index_name(self) -> str:
        """
        Determines the underlying index name based on the tenant configuration.

        This method evaluates whether the current tenant is the default tenant. If the
        tenant is default, it directly returns the stored index name. Otherwise, it
        formats the index name using the tenant's custom format function.

        Returns:
            str: The underlying index name, either as is for the default tenant or
            formatted for a custom tenant.
        """
        if self.tenant_id.is_default_tenant():
            return self.index_name
        else:
            return self.tenant_id.format_index_name(self.index_name)
    
    @abc.abstractmethod
    def add_embeddings(self, nodes:Sequence[BaseNode]) -> Sequence[BaseNode]:
        """
        Provides an interface for implementing the method to add embeddings to
        a sequence of nodes.

        Args:
            nodes: A sequence of BaseNode instances to which embeddings will
                be added.

        Returns:
            Sequence[BaseNode]: A sequence of BaseNode instances with added
                embeddings.

        Raises:
            NotImplementedError: If the method is not implemented in a derived
                class.
        """
        raise NotImplementedError
    
    @abc.abstractmethod
    def top_k(self, query_bundle:QueryBundle, top_k:int=5, filter_config:Optional[FilterConfig]=None) -> Sequence[Dict[str, Any]]:
<<<<<<< HEAD
=======
        """
        Abstract method to retrieve the top-k relevant items based on a query. Implementing
        classes are expected to define the logic for fetching the most relevant results
        given a query bundle, a specified number of top results, and an optional filter
        configuration. This method should return a sequence of dictionaries where each
        dictionary represents a matched item.

        Args:
            query_bundle: Encapsulates all necessary query-related data used to fetch the
            relevant items.
            top_k: The maximum number of top relevant items to return.
            filter_config: An optional filter configuration used to apply additional
            constraints or parameters for refining the results.

        Returns:
            Sequence[Dict[str, Any]]: A sequence of dictionaries. Each dictionary holds
            relevant data for the matched item based on the query and optional
            filtering.

        Raises:
            NotImplementedError: If the subclass does not implement this method.
        """
>>>>>>> 20af140b
        raise NotImplementedError

    @abc.abstractmethod
    def get_embeddings(self, ids:List[str]=[]) -> Sequence[Dict[str, Any]]:
        """
        Abstract method for retrieving embeddings associated with a given list of IDs.

        This method must be implemented in subclasses, and its implementation should
        return embeddings for the provided list of IDs. The embeddings are expected to
        be a sequence of dictionaries, where each dictionary represents the embedding
        data for an ID.

        Args:
            ids (List[str], optional): A list of string identifiers for which
            embeddings are to be retrieved. Defaults to an empty list.

        Returns:
            Sequence[Dict[str, Any]]: A sequence of dictionaries representing
            the embeddings corresponding to the provided IDs.

        Raises:
            NotImplementedError: If the method is not implemented.
        """
        raise NotImplementedError<|MERGE_RESOLUTION|>--- conflicted
+++ resolved
@@ -125,8 +125,6 @@
     
     @abc.abstractmethod
     def top_k(self, query_bundle:QueryBundle, top_k:int=5, filter_config:Optional[FilterConfig]=None) -> Sequence[Dict[str, Any]]:
-<<<<<<< HEAD
-=======
         """
         Abstract method to retrieve the top-k relevant items based on a query. Implementing
         classes are expected to define the logic for fetching the most relevant results
@@ -149,7 +147,6 @@
         Raises:
             NotImplementedError: If the subclass does not implement this method.
         """
->>>>>>> 20af140b
         raise NotImplementedError
 
     @abc.abstractmethod
