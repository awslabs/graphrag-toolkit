# Copyright Amazon.com, Inc. or its affiliates. All Rights Reserved.
# SPDX-License-Identifier: Apache-2.0

import logging
import multiprocessing
<<<<<<< HEAD
import time
=======
>>>>>>> 3f0cb2c0
from pipe import Pipe
from typing import List, Optional, Sequence, Dict, Iterable, Any

from graphrag_toolkit.lexical_graph import TenantId
from graphrag_toolkit.lexical_graph.config import GraphRAGConfig
from graphrag_toolkit.lexical_graph.metadata import FilterConfig
from graphrag_toolkit.lexical_graph.versioning import EXTRACT_TIMESTAMP
from graphrag_toolkit.lexical_graph.indexing import IdGenerator
from graphrag_toolkit.lexical_graph.indexing.utils.pipeline_utils import run_pipeline, node_batcher
from graphrag_toolkit.lexical_graph.indexing.model import SourceType, SourceDocument, source_documents_from_source_types
from graphrag_toolkit.lexical_graph.indexing.extract.pipeline_decorator import PipelineDecorator
from graphrag_toolkit.lexical_graph.indexing.extract.source_doc_parser import SourceDocParser
from graphrag_toolkit.lexical_graph.indexing.build.checkpoint import Checkpoint
from graphrag_toolkit.lexical_graph.indexing.extract.docs_to_nodes import DocsToNodes
from graphrag_toolkit.lexical_graph.indexing.extract.id_rewriter import IdRewriter

from llama_index.core.node_parser import NodeParser
from llama_index.core.utils import iter_batch
from llama_index.core.ingestion import IngestionPipeline
from llama_index.core.extractors.interface import BaseExtractor
from llama_index.core.schema import TransformComponent
from llama_index.core.schema import BaseNode, Document
from llama_index.core.schema import NodeRelationship

logger = logging.getLogger(__name__)
    
class PassThroughDecorator(PipelineDecorator):
    """
    A decorator class that passes through input and output documents unchanged.

    This class is intended to be used as a no-op (no operation) decorator within
    a pipeline. It receives documents, performs no modifications, and forwards
    them as-is to the next component in the pipeline. The purpose of this class
    is to act as a placeholder or default decorator which enables seamless
    integration and testing of pipelines without altering the data flow.

    Attributes:
        None
    """
    def __init__(self):
        pass
    
    def handle_input_docs(self, nodes:Iterable[SourceDocument]):
        """
        Handles and processes the given input documents.

        This method takes an iterable of SourceDocument instances and processes them
        as required. The processed documents are then returned.

        Args:
            nodes (Iterable[SourceDocument]): An iterable containing SourceDocument
                instances to be handled.

        Returns:
            Iterable[SourceDocument]: The processed iterable of SourceDocument
                instances.
        """
        return nodes
    
    def handle_output_doc(self, node: SourceDocument) -> SourceDocument:
        """
        Handles the processing of a SourceDocument node and returns it after output handling.

        The method takes a single SourceDocument object as input, processes it, and returns
        the same SourceDocument object. It can be utilized to apply specific output-related
        handling or modifications to the input document.

        Args:
            node (SourceDocument): The document to be handled and returned after processing.

        Returns:
            SourceDocument: The processed document after output handling.
        """
        return node


class ExtractionPipeline():
    """Represents a data extraction pipeline with customizable components.

    This class defines a pipeline for processing and extracting data using a series
    of configurable components. The pipeline allows for the use of pre-processors,
    decorators, and post-processing logic to handle the data extraction workflow
    in a modular and scalable way. Additionally, it supports multi-worker execution,
    batching, and integration with filters and checkpoints for state management.

    Attributes:
        ingestion_pipeline (IngestionPipeline): The pipeline of components to transform
            input data.
        pre_processors (List[SourceDocParser]): Pre-processors used to parse input source
            documents before starting the extraction process.
        extraction_decorator (PipelineDecorator): A decorator for handling additional
            input and output transformations in the extraction pipeline.
        num_workers (int): The number of workers used for parallel processing in the
            pipeline.
        batch_size (int): The size of data batches for processing in the pipeline.
        show_progress (bool): Determines whether progress should be logged or displayed
            during pipeline execution.
        id_rewriter (IdRewriter): A component responsible for rewriting node identifiers
            within the extraction pipeline.
        extraction_filters (FilterConfig): Filters applied to input data nodes to
            determine which nodes are processed by the pipeline.
        pipeline_kwargs (dict): Additional runtime parameters and configurations for
            the pipeline components.
    """
    @staticmethod
    def create(components: List[TransformComponent], 
               pre_processors:Optional[List[SourceDocParser]]=None,
               extraction_decorator:PipelineDecorator=None, 
               num_workers=None, 
               batch_size=None, 
               show_progress=False, 
               checkpoint:Optional[Checkpoint]=None,
               tenant_id:Optional[TenantId]=None,
               extraction_filters:Optional[FilterConfig]=None,
               include_classification_in_entity_id:Optional[bool]=None,
               **kwargs:Any):
        """
        Creates an instance of the extraction pipeline, configured with specified components,
        optional pre-processors, decorators, filters, and other settings. This method returns
        a pipeline configured to extract data from source documents using the specified
        settings and options.

        This static method streamlines the process of constructing a pipeline by enabling
        customization through its arguments, including batching, progress visibility, tenant
        filtering, checkpointing, and additional behaviors via keyword arguments.

        Args:
            components (List[TransformComponent]): A list of components for the
                transformation pipeline.
            pre_processors (Optional[List[SourceDocParser]]): Optional list of pre-processors
                to apply on the source documents.
            extraction_decorator (PipelineDecorator): An optional decorator for customizing
                the extraction process.
            num_workers (Optional[int]): The number of workers to use for parallel processing.
            batch_size (Optional[int]): The number of items to process in each batch during
                execution.
            show_progress (bool): Specifies whether to display progress during the pipeline
                execution.
            checkpoint (Optional[Checkpoint]): An optional checkpoint configuration for managing
                pipeline state and recovery.
            tenant_id (Optional[TenantId]): An optional identifier to constrain data processing
                to a specific tenant.
            extraction_filters (Optional[FilterConfig]): An optional set of filters to apply for
                extraction rules.
            **kwargs (Any): Additional settings or configurations for extending the pipeline's
                behavior.

        Returns:
            Pipe: A configured pipeline object wrapping the extraction pipeline's extraction
            logic.
        """
        return Pipe(
            ExtractionPipeline(
                components=components, 
                pre_processors=pre_processors,
                extraction_decorator=extraction_decorator,
                num_workers=num_workers,
                batch_size=batch_size,
                show_progress=show_progress,
                checkpoint=checkpoint,
                tenant_id=tenant_id,
                extraction_filters=extraction_filters,
                include_classification_in_entity_id=include_classification_in_entity_id,
                **kwargs
            ).extract
        )
    
    def __init__(self, 
                 components: List[TransformComponent], 
                 pre_processors:Optional[List[SourceDocParser]]=None,
                 extraction_decorator:PipelineDecorator=None, 
                 num_workers=None, 
                 batch_size=None, 
                 show_progress=False, 
                 checkpoint:Optional[Checkpoint]=None,
                 tenant_id:Optional[TenantId]=None,
                 extraction_filters:Optional[FilterConfig]=None,
                 include_classification_in_entity_id:Optional[bool]=None,
                 **kwargs:Any):
        """
        Initializes the extraction pipeline with provided components, configurations, and optional
        pre-processing and filtering capabilities to handle document processing tasks. This class
        configures the pipeline with a series of components, manages their interactions, and sets up
        any necessary decorators for additional functionality.

        Args:
            components (List[TransformComponent]): A list of transformation components that constitute
                the extraction pipeline, which will process and transform the data.
            pre_processors (Optional[List[SourceDocParser]]): Optional list of pre-processors to parse
                source documents before they are ingested into the pipeline. Defaults to None.
            extraction_decorator (PipelineDecorator): Optional pipeline decorator for modifying or
                enhancing the extraction process. Defaults to PassThroughDecorator if not provided.
            num_workers (Optional[int]): Number of workers to parallelize the pipeline's processing.
                Defaults to the predefined configuration value.
            batch_size (Optional[int]): Batch size to determine how many items are processed concurrently.
                Defaults to the predefined configuration value.
            show_progress (bool): Flag to enable or disable progress visualization during pipeline execution.
                Defaults to False.
            checkpoint (Optional[Checkpoint]): Optional checkpoint to integrate filtering or additional
                processing into the pipeline. Defaults to None.
            tenant_id (Optional[TenantId]): Identifies the tenant for generating unique IDs within the
                pipeline's transformations. Defaults to None.
            extraction_filters (Optional[FilterConfig]): Configuration for additional filtering criteria
                to apply during the extraction process. Defaults to an empty FilterConfig instance.
            **kwargs (Any): Additional keyword arguments to be passed to the pipeline configurations.

        Attributes:
            ingestion_pipeline (IngestionPipeline): The constructed pipeline consisting of all configured
                transformation components, responsible for processing the ingested documents.
            pre_processors (List[SourceDocParser]): A list of pre-processors, if provided, for initial
                parsing of source documents.
            extraction_decorator (PipelineDecorator): The decorator used to modify or extend the extraction
                logic as part of the pipeline execution.
            num_workers (int): The number of workers allocated for parallel processing in the pipeline.
            batch_size (int): The size of processing batches for the pipeline's operations.
            show_progress (bool): Indicates whether progress visualization is enabled during pipeline
                execution.
            id_rewriter (IdRewriter): A rewriter for generating unique IDs to ensure document traceability
                within the pipeline.
            extraction_filters (FilterConfig): Holds the configuration for additional filters to refine
                the data extraction process.
            pipeline_kwargs (dict): Captures any additional pipeline configuration settings provided
                via keyword arguments.
        """
        components = components or []
        num_workers = num_workers or GraphRAGConfig.extraction_num_workers
        batch_size = batch_size or GraphRAGConfig.extraction_batch_size
        include_classification_in_entity_id = include_classification_in_entity_id or GraphRAGConfig.include_classification_in_entity_id

        if num_workers > multiprocessing.cpu_count():
            num_workers = multiprocessing.cpu_count()
            logger.debug(f'Setting num_workers to CPU count [num_workers: {num_workers}]')

        for c in components:
            if isinstance(c, BaseExtractor):
                c.show_progress = show_progress

        id_generator=IdGenerator(
            tenant_id=tenant_id, 
            include_classification_in_entity_id=include_classification_in_entity_id
        )
        

        def add_id_rewriter(c):
            """
            Pipeline that processes input data through multiple transformation components and optional
            pre-processing steps. It supports concurrency and batching to improve efficiency. An optional
            decorator can be applied to the extraction process, and advanced configurations such as filters
            or checkpoints can be provided.

            Args:
                components (List[TransformComponent]): A list of transformation components that process
                    the data in a sequence.
                pre_processors (Optional[List[SourceDocParser]]): A list of pre-processing components to
                    parse and prepare the input data before it enters the transformation pipeline.
                extraction_decorator (PipelineDecorator): An optional decorator applied to the extraction
                    process for extra functionality.
                num_workers (Optional[int]): The number of worker threads used for processing. If not
                    provided, processing is done synchronously.
                batch_size (Optional[int]): The size of the batches processed at a time. Determines how
                    input data is split and processed.
                show_progress (bool): If True, displays a progress indicator during processing. Defaults to
                    False.
                checkpoint (Optional[Checkpoint]): Optional checkpoint configuration to manage or resume
                    processing from a specific point.
                tenant_id (Optional[TenantId]): An optional identifier for associating the pipeline
                    components with a specific tenant context.
                extraction_filters (Optional[FilterConfig]): Optional configuration specifying filters to
                    apply during the extraction process.
                **kwargs (Any): Additional parameters for further customization of the pipeline or its
                    methods.
            """
            if isinstance(c, NodeParser):
                logger.debug(f'Wrapping {type(c).__name__} with IdRewriter')
                return IdRewriter(inner=c, id_generator=id_generator)
            else:
                return c
            
        components = [add_id_rewriter(c) for c in components]
        
        if not any([isinstance(c, IdRewriter) for c in components]):
            logger.debug(f'Adding DocToNodes to components')
            components.insert(0, IdRewriter(inner=DocsToNodes(), id_generator=id_generator))
            
        if checkpoint:
            components = [checkpoint.add_filter(c, tenant_id) for c in components]

        logger.debug(f'Extract pipeline components: {[type(c).__name__ for c in components]}')

        self.ingestion_pipeline = IngestionPipeline(transformations=components, disable_cache=True)
        self.pre_processors = pre_processors or []
        self.extraction_decorator = extraction_decorator or PassThroughDecorator()
        self.num_workers = num_workers
        self.batch_size = batch_size
        self.show_progress = show_progress
        self.id_rewriter = IdRewriter(id_generator=id_generator)
        self.extraction_filters = extraction_filters or FilterConfig()
        self.pipeline_kwargs = kwargs
    
    def _source_documents_from_base_nodes(self, nodes:Sequence[BaseNode]) -> List[SourceDocument]:
        """
        Converts a sequence of BaseNode objects into a list of SourceDocument objects
        organized by their source relationships.

        This method iterates through the provided nodes, groups them by their associated
        source IDs as indicated by their relationships, and returns a list of
        SourceDocument objects, each containing the grouped nodes.

        Args:
            nodes (Sequence[BaseNode]): A sequence of BaseNode objects to be processed into
                SourceDocument objects.

        Returns:
            List[SourceDocument]: A list of SourceDocument objects, each containing nodes
                grouped by their source relationship.
        """
        current_source_id = None
        current_source_document = None
        
        for node in nodes:
            source_info = node.relationships[NodeRelationship.SOURCE]
            source_id = source_info.node_id
            
            if not current_source_id:
                current_source_document = SourceDocument()
                current_source_id = source_id
 
            if source_id != current_source_id:
                if current_source_document:
                    yield current_source_document
                current_source_document = SourceDocument()
                current_source_id = source_id
                
            current_source_document.nodes.append(node)
            
        if current_source_document:
            yield current_source_document
    
    def extract(self, inputs: Iterable[SourceType]):
        """
        Extracts data from a given input source using multiple processing stages.

        This method processes a collection of input source types to extract
        relevant data by applying a series of pre-processing stages and
        running an ingestion pipeline for extraction. The process includes
        filtering metadata, handling document batches, and decorating the
        extracted output source documents.

        Args:
            inputs (Iterable[SourceType]): An iterable of input source types
                to be processed by the extraction pipeline.

        Yields:
            SourceDocument: Processed and extracted source documents after
                being handled by the extraction pipeline and decorators.
        """
        def get_source_metadata(node):
            if isinstance(node, Document):
                return node.metadata
            else:
                return node.relationships[NodeRelationship.SOURCE].metadata

        input_source_documents = source_documents_from_source_types(inputs)

        for source_documents in iter_batch(input_source_documents, self.batch_size):

            for pre_processor in self.pre_processors:
                source_documents = pre_processor.parse_source_docs(source_documents)

            source_documents = self.id_rewriter.handle_source_docs(source_documents)
            source_documents = self.extraction_decorator.handle_input_docs(source_documents)

            input_nodes = [
                n
                for sd in source_documents
                for n in sd.nodes
            ]
            
            filtered_input_nodes = [
                node 
                for node in input_nodes 
                if self.extraction_filters.filter_source_metadata_dictionary(get_source_metadata(node)) 
            ]

            logger.info(f'Running extraction pipeline [batch_size: {self.batch_size}, num_workers: {self.num_workers}]')
            
            node_batches = node_batcher(
                num_batches=self.num_workers, 
                nodes=filtered_input_nodes
            )
                        
            output_nodes = run_pipeline(
                self.ingestion_pipeline,
                node_batches,
                num_workers=self.num_workers,
                **self.pipeline_kwargs
            )

            extract_timestamp = int(time.time() * 1000)

            def add_timestamp(node):
                if EXTRACT_TIMESTAMP in node.metadata:
                    return node
                node.metadata[EXTRACT_TIMESTAMP] = extract_timestamp
                return node

            timestamped_nodes = [
                add_timestamp(node)
                for node in output_nodes
            ]
  
            output_source_documents = self._source_documents_from_base_nodes(timestamped_nodes)
            
            for source_document in output_source_documents:
                yield self.extraction_decorator.handle_output_doc(source_document)

    
   <|MERGE_RESOLUTION|>--- conflicted
+++ resolved
@@ -3,12 +3,9 @@
 
 import logging
 import multiprocessing
-<<<<<<< HEAD
 import time
-=======
->>>>>>> 3f0cb2c0
 from pipe import Pipe
-from typing import List, Optional, Sequence, Dict, Iterable, Any
+from typing import List, Optional, Sequence, Generator, Iterable, Any
 
 from graphrag_toolkit.lexical_graph import TenantId
 from graphrag_toolkit.lexical_graph.config import GraphRAGConfig
@@ -306,7 +303,7 @@
         self.extraction_filters = extraction_filters or FilterConfig()
         self.pipeline_kwargs = kwargs
     
-    def _source_documents_from_base_nodes(self, nodes:Sequence[BaseNode]) -> List[SourceDocument]:
+    def _source_documents_from_base_nodes(self, nodes:Sequence[BaseNode]) -> Generator[SourceDocument, None, None]:
         """
         Converts a sequence of BaseNode objects into a list of SourceDocument objects
         organized by their source relationships.
