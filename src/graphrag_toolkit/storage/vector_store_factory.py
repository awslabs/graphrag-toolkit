# Copyright Amazon.com, Inc. or its affiliates. All Rights Reserved.
# SPDX-License-Identifier: Apache-2.0

from typing import List, Union, Type, Dict
from graphrag_toolkit.storage.vector import VectorStore, VectorIndexFactoryMethod
from graphrag_toolkit.storage.vector.opensearch_vector_indexes import OpenSearchVectorIndexFactory
from graphrag_toolkit.storage.vector.neptune_vector_indexes import NeptuneAnalyticsVectorIndexFactory
from graphrag_toolkit.storage.vector.pg_vector_indexes import PGVectorIndexFactory
from graphrag_toolkit.storage.vector.dummy_vector_index import DummyVectorIndexFactory
from graphrag_toolkit.storage.constants import DEFAULT_EMBEDDING_INDEXES


VectorStoreType = Union[str, VectorStore]
VectorIndexFactoryMethodType = Union[VectorIndexFactoryMethod, Type[VectorIndexFactoryMethod]]

_vector_index_factories:Dict[str, VectorIndexFactoryMethod] = { c.__name__ : c() for c in [OpenSearchVectorIndexFactory, PGVectorIndexFactory, NeptuneAnalyticsVectorIndexFactory, DummyVectorIndexFactory] }

class VectorStoreFactory():

    @staticmethod
    def register(factory_type:VectorIndexFactoryMethodType):
        if isinstance(factory_type, type):
            if not issubclass(factory_type, VectorIndexFactoryMethod):
                raise ValueError(f'Invalid factory_type argument: {factory_type.__name__} must inherit from VectorIndexFactoryMethod.')
            _vector_index_factories[factory_type.__name__] = factory_type()
        else:
            factory_type_name = type(factory_type).__name__
            if not isinstance(factory_type, VectorIndexFactoryMethod):
                raise ValueError(f'Invalid factory_type argument: {factory_type_name} must inherit from VectorIndexFactoryMethod.')
            _vector_index_factories[factory_type_name] = factory_type

    @staticmethod
    def for_vector_store(vector_store_info:str=None, index_names=DEFAULT_EMBEDDING_INDEXES, **kwargs):
        if vector_store_info and isinstance(vector_store_info, VectorStore):
            return vector_store_info
        index_names = index_names if isinstance(index_names, list) else [index_names]
<<<<<<< HEAD
        return VectorStore(indexes={index_name: VectorIndexFactory.for_vector_index(index_name, vector_store_info, **kwargs) for index_name in index_names})
    
    @staticmethod
    def for_opensearch(endpoint, embed_model=None, index_names=DEFAULT_EMBEDDING_INDEXES, vector_existence_check=None, **kwargs):
        return VectorStore(indexes={index_name: VectorIndexFactory.for_opensearch(index_name, endpoint, embed_model=embed_model, vector_existence_check=vector_existence_check, **kwargs) for index_name in index_names})

    @staticmethod
    def for_neptune_analytics(graph_id, embed_model=None, index_names=DEFAULT_EMBEDDING_INDEXES, **kwargs):
        return VectorStore(indexes={index_name: VectorIndexFactory.for_neptune_analytics(index_name, graph_id, embed_model=embed_model, **kwargs) for index_name in index_names})
        
    @staticmethod
    def for_dummy_vector_index(index_names=DEFAULT_EMBEDDING_INDEXES):
        return VectorStore(indexes={index_name: VectorIndexFactory.for_dummy_vector_index(index_name) for index_name in index_names})
=======

        for factory in _vector_index_factories.values():
            vector_indexes = factory.try_create(index_names, vector_store_info, **kwargs)
            if vector_indexes:
                return VectorStore(vector_indexes)
            
        raise ValueError(f'Unrecognized vector store info: {vector_store_info}. Check that the vector store connection info is formatted correctly, and that an appropriate vector index factory method is registered with VectorStoreFactory.')
>>>>>>> 6232121e
    
    @staticmethod
    def for_composite(vector_store_list:List[VectorStore]):
        indexes = {}
        for v in vector_store_list:
            for k, v in v.indexes:
                indexes[k] = v
                      
        return VectorStore(indexes=indexes)<|MERGE_RESOLUTION|>--- conflicted
+++ resolved
@@ -34,21 +34,6 @@
         if vector_store_info and isinstance(vector_store_info, VectorStore):
             return vector_store_info
         index_names = index_names if isinstance(index_names, list) else [index_names]
-<<<<<<< HEAD
-        return VectorStore(indexes={index_name: VectorIndexFactory.for_vector_index(index_name, vector_store_info, **kwargs) for index_name in index_names})
-    
-    @staticmethod
-    def for_opensearch(endpoint, embed_model=None, index_names=DEFAULT_EMBEDDING_INDEXES, vector_existence_check=None, **kwargs):
-        return VectorStore(indexes={index_name: VectorIndexFactory.for_opensearch(index_name, endpoint, embed_model=embed_model, vector_existence_check=vector_existence_check, **kwargs) for index_name in index_names})
-
-    @staticmethod
-    def for_neptune_analytics(graph_id, embed_model=None, index_names=DEFAULT_EMBEDDING_INDEXES, **kwargs):
-        return VectorStore(indexes={index_name: VectorIndexFactory.for_neptune_analytics(index_name, graph_id, embed_model=embed_model, **kwargs) for index_name in index_names})
-        
-    @staticmethod
-    def for_dummy_vector_index(index_names=DEFAULT_EMBEDDING_INDEXES):
-        return VectorStore(indexes={index_name: VectorIndexFactory.for_dummy_vector_index(index_name) for index_name in index_names})
-=======
 
         for factory in _vector_index_factories.values():
             vector_indexes = factory.try_create(index_names, vector_store_info, **kwargs)
@@ -56,7 +41,6 @@
                 return VectorStore(vector_indexes)
             
         raise ValueError(f'Unrecognized vector store info: {vector_store_info}. Check that the vector store connection info is formatted correctly, and that an appropriate vector index factory method is registered with VectorStoreFactory.')
->>>>>>> 6232121e
     
     @staticmethod
     def for_composite(vector_store_list:List[VectorStore]):
